--- conflicted
+++ resolved
@@ -265,7 +265,6 @@
             logger.debug(f"✅ Found message class directly: {message_name}")
             return getattr(pb2_module, message_name)
         
-<<<<<<< HEAD
         # Search all imported modules that contain pb2 in their name
         pb2_modules = [attr for attr in dir(pb2_module) if not attr.startswith('_') and 'pb2' in attr]
         logger.debug(f"🔍 Searching {len(pb2_modules)} pb2 modules for {message_name}")
@@ -284,45 +283,7 @@
         
         logger.error(f"❌ Message class not found: {message_name}")
         logger.debug(f"Available pb2 modules: {pb2_modules}")
-=======
-        # Hardcoded mappings for known message patterns
-        message_module_mappings = {
-            'ingress_server': {
-                'UpsertContentRequest': 'eadp_dot_cadie_dot_ingressserver_dot_v1_dot_upsert__content__pb2',
-                'UpsertContentResponse': 'eadp_dot_cadie_dot_ingressserver_dot_v1_dot_upsert__content__pb2',
-                'BatchCreateAssetsRequest': 'eadp_dot_cadie_dot_ingressserver_dot_v1_dot_create__assets__pb2',
-                'BatchCreateAssetsResponse': 'eadp_dot_cadie_dot_ingressserver_dot_v1_dot_create__assets__pb2',
-                'BatchAddDownloadCountsRequest': 'eadp_dot_cadie_dot_ingressserver_dot_v1_dot_add__download__counts__pb2',
-                'BatchAddDownloadCountsResponse': 'eadp_dot_cadie_dot_ingressserver_dot_v1_dot_add__download__counts__pb2',
-                'BatchAddRatingsRequest': 'eadp_dot_cadie_dot_ingressserver_dot_v1_dot_add__ratings__pb2',
-                'BatchAddRatingsResponse': 'eadp_dot_cadie_dot_ingressserver_dot_v1_dot_add__ratings__pb2',
-            }
-        }
-        
-        # Check hardcoded mappings
-        if service_name in message_module_mappings:
-            mapping = message_module_mappings[service_name]
-            if message_name in mapping:
-                module_name = mapping[message_name]
-                if hasattr(pb2_module, module_name):
-                    imported_module = getattr(pb2_module, module_name)
-                    if hasattr(imported_module, message_name):
-                        logger.debug(f"✅ Found message class via mapping: {message_name} in {module_name}")
-                        return getattr(imported_module, message_name)
-        
-        # Fallback: search all imported modules
-        for attr_name in dir(pb2_module):
-            if not attr_name.startswith('_') and 'pb2' in attr_name:
-                try:
-                    imported_module = getattr(pb2_module, attr_name)
-                    if hasattr(imported_module, message_name):
-                        logger.debug(f"✅ Found message class in fallback search: {message_name} in {attr_name}")
-                        return getattr(imported_module, message_name)
-                except Exception:
-                    continue
-        
-        logger.error(f"❌ Message class not found: {message_name}")
->>>>>>> b9b9351a
+
         return None
     
     def _create_utilities_module(self):
