--- conflicted
+++ resolved
@@ -283,10 +283,7 @@
         
         logger.error(f"❌ Message class not found: {message_name}")
         logger.debug(f"Available pb2 modules: {pb2_modules}")
-<<<<<<< HEAD
-=======
 
->>>>>>> a846ca57
         return None
     
     def _create_utilities_module(self):
