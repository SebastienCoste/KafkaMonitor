--- conflicted
+++ resolved
@@ -661,11 +661,7 @@
             # Make the gRPC call with retry
             try:
                 response = await self._call_with_retry(service_name, method_name, request_message)
-<<<<<<< HEAD
-                
-=======
-
->>>>>>> 1a502fc8
+
                 # Convert response to dict
                 response_dict = {}
                 if hasattr(response, 'ListFields'):
@@ -716,19 +712,12 @@
         return json.loads(json_str)
     
     def _create_request_message(self, request_class, data: Dict[str, Any]):
-<<<<<<< HEAD
         """Create a protobuf message from dictionary data with support for nested messages and oneof fields"""
         try:
             # Create the message instance
             message = request_class()
             logger.debug(f"🏗️  Creating message of type: {request_class.__name__}")
-=======
-        """Create a protobuf message from dictionary data with support for nested messages"""
-
-        try:
-            # Create the message instance
-            message = request_class()
->>>>>>> 1a502fc8
+
             
             # Fill the message fields
             for field_name, field_value in data.items():
@@ -738,41 +727,24 @@
                         field_descriptor = message.DESCRIPTOR.fields_by_name.get(field_name)
                         
                         if field_descriptor:
-<<<<<<< HEAD
+
                             success = self._set_field_value(message, field_descriptor, field_name, field_value)
                             if success:
                                 logger.debug(f"✅ Successfully set field {field_name}")
                             else:
                                 logger.warning(f"⚠️  Failed to set field {field_name} using descriptor, trying direct assignment")
-=======
-                            if field_descriptor.message_type:
-                                # This is a message field, need to create nested message
-                                nested_message_class = getattr(message.__class__, field_name).__class__
-                                if isinstance(field_value, dict):
-                                    # Recursively create nested message
-                                    nested_message = self._create_nested_message(field_descriptor.message_type, field_value)
-                                    setattr(message, field_name, nested_message)
-                                else:
-                                    # Try direct assignment for non-dict values
-                                    setattr(message, field_name, field_value)
-                            else:
-                                # Primitive field, assign directly
->>>>>>> 1a502fc8
+
                                 setattr(message, field_name, field_value)
                         else:
                             # Fallback to direct assignment
                             setattr(message, field_name, field_value)
-<<<<<<< HEAD
                             logger.debug(f"✅ Set field {field_name} via direct assignment")
-                            
-=======
->>>>>>> 1a502fc8
+
                     except Exception as field_error:
                         logger.warning(f"⚠️  Failed to set field {field_name}: {field_error}")
                         # Try simple assignment as fallback
                         try:
                             setattr(message, field_name, field_value)
-<<<<<<< HEAD
                             logger.debug(f"✅ Set field {field_name} via fallback assignment")
                         except Exception as fallback_error:
                             logger.warning(f"⚠️  Fallback assignment also failed for {field_name}: {fallback_error}")
@@ -780,20 +752,12 @@
                     logger.warning(f"⚠️  Field {field_name} not found in message class")
             
             logger.debug(f"🏁 Message creation completed for {request_class.__name__}")
-=======
-                        except Exception as fallback_error:
-                            logger.warning(f"⚠️  Fallback assignment also failed for {field_name}: {fallback_error}")
-
-                else:
-                    logger.warning(f"⚠️  Field {field_name} not found in message class")
-            
->>>>>>> 1a502fc8
+
             return message
             
         except Exception as e:
             logger.error(f"❌ Failed to create request message: {e}")
             raise
-<<<<<<< HEAD
 
     def _set_field_value(self, message, field_descriptor, field_name: str, field_value):
         """Set a field value on a protobuf message based on field descriptor"""
@@ -838,8 +802,6 @@
         except Exception as e:
             logger.debug(f"🔍 Field setting failed for {field_name}: {e}")
             return False
-=======
->>>>>>> 1a502fc8
     
     def _create_nested_message(self, message_descriptor, data: Dict[str, Any]):
         """Create a nested protobuf message from dictionary data"""
@@ -847,8 +809,7 @@
             # Get the message class from the descriptor
             message_class = message_descriptor._concrete_class
             message = message_class()
-            
-<<<<<<< HEAD
+
             logger.debug(f"🏗️  Creating nested message: {message_descriptor.name}")
             
             # Fill the nested message fields recursively
@@ -867,12 +828,7 @@
                     else:
                         setattr(message, field_name, field_value)
                         logger.debug(f"✅ Set nested field {field_name} directly")
-=======
-            # Fill the nested message fields
-            for field_name, field_value in data.items():
-                if hasattr(message, field_name):
-                    setattr(message, field_name, field_value)
->>>>>>> 1a502fc8
+
                 else:
                     logger.debug(f"🔍 Field {field_name} not found in nested message {message_descriptor.name}")
             
@@ -901,18 +857,14 @@
             return value
 
     async def get_method_example(self, service_name: str, method_name: str) -> Dict[str, Any]:
-<<<<<<< HEAD
         """Generate example request data for a specific method with full depth"""
-=======
-        """Generate example request data for a specific method"""
->>>>>>> 1a502fc8
+
         try:
             # Get the request message class
             request_class = self.proto_loader.get_message_class(service_name, f"{method_name}Request")
             if not request_class:
                 return {}
             
-<<<<<<< HEAD
             # Create a temporary instance to inspect fields
             temp_instance = request_class()
             
@@ -941,23 +893,12 @@
         try:
             # Get field descriptors
             for field in message_descriptor.fields:
-=======
-            # Generate example based on the message fields
-            example = {}
-            
-            # Create a temporary instance to inspect fields
-            temp_instance = request_class()
-            
-            # Get field descriptors
-            for field in temp_instance.DESCRIPTOR.fields:
->>>>>>> 1a502fc8
                 field_name = field.name
                 field_type = field.type
                 
                 # Generate example values based on field type
                 if field_type == field.TYPE_STRING:
                     if 'id' in field_name.lower():
-<<<<<<< HEAD
                         example[field_name] = f"example-{field_name}-{{{{rand}}}}"
                     elif 'name' in field_name.lower() or 'title' in field_name.lower():
                         example[field_name] = f"Example {field_name.replace('_', ' ').title()}"
@@ -1070,31 +1011,6 @@
             visited_types.discard(message_type_name)
         
         return example
-=======
-                        example[field_name] = "example-id-{{rand}}"
-                    elif 'name' in field_name.lower():
-                        example[field_name] = "Example Name"
-                    elif 'content' in field_name.lower():
-                        example[field_name] = {"key": "value", "data": "{{rand}}"} if field_name.endswith('_data') else "Example content"
-                    else:
-                        example[field_name] = f"example_{field_name}"
-                elif field_type == field.TYPE_INT32 or field_type == field.TYPE_INT64:
-                    example[field_name] = 123
-                elif field_type == field.TYPE_BOOL:
-                    example[field_name] = True
-                elif field_type == field.TYPE_DOUBLE or field_type == field.TYPE_FLOAT:
-                    example[field_name] = 1.23
-                elif field_type == field.TYPE_MESSAGE:
-                    example[field_name] = {}
-                else:
-                    example[field_name] = f"example_{field_name}"
-            
-            return example
-            
-        except Exception as e:
-            logger.error(f"❌ Error generating example for {service_name}.{method_name}: {e}")
-            return {}
->>>>>>> 1a502fc8
 
     async def batch_create_assets(self, assets_data: List[Dict[str, Any]]) -> Dict[str, Any]:
         """Call IngressServer.BatchCreateAssets"""
