--- conflicted
+++ resolved
@@ -623,24 +623,10 @@
         result = await blueprint_build_manager.execute_build(
             request.root_path, 
             request.script_name,
-<<<<<<< HEAD
             websocket=None,  # We'll broadcast to all connected clients
             broadcast_callback=broadcast_blueprint_change
         )
         
-=======
-            websocket=None  # We'll broadcast to all connected clients
-        )
-        
-        # Broadcast build result to all WebSocket clients
-        await broadcast_blueprint_change("build_complete", {
-            "success": result.success,
-            "execution_time": result.execution_time,
-            "generated_files": result.generated_files,
-            "status": result.status
-        })
-        
->>>>>>> 57d478a3
         return result.dict()
     except Exception as e:
         logger.error(f"Error building blueprint: {e}")
@@ -683,7 +669,6 @@
 @api_router.post("/blueprint/validate/{filename}")
 async def validate_blueprint(filename: str, request: DeploymentRequest):
     """Validate blueprint with blueprint server"""
-<<<<<<< HEAD
     if not blueprint_build_manager or not environment_manager or not blueprint_file_manager:
         raise HTTPException(status_code=503, detail="Required managers not initialized")
     
@@ -696,13 +681,7 @@
                 namespace = config_validation['config'].get('namespace')
         except Exception as e:
             logger.warning(f"Could not extract namespace from blueprint_cnf.json: {e}")
-        
-=======
-    if not blueprint_build_manager or not environment_manager:
-        raise HTTPException(status_code=503, detail="Required managers not initialized")
-    
-    try:
->>>>>>> 57d478a3
+
         # Get environment configuration
         env_config_data = environment_manager.get_environment_config(request.environment)
         if not env_config_data.get('success'):
@@ -720,12 +699,8 @@
             filename,
             request.environment,
             DeploymentAction.VALIDATE,
-<<<<<<< HEAD
             env_config,
             namespace
-=======
-            env_config
->>>>>>> 57d478a3
         )
         
         return result.dict()
@@ -736,7 +711,6 @@
 @api_router.post("/blueprint/activate/{filename}")
 async def activate_blueprint(filename: str, request: DeploymentRequest):
     """Activate blueprint with blueprint server"""
-<<<<<<< HEAD
     if not blueprint_build_manager or not environment_manager or not blueprint_file_manager:
         raise HTTPException(status_code=503, detail="Required managers not initialized")
     
@@ -750,12 +724,6 @@
         except Exception as e:
             logger.warning(f"Could not extract namespace from blueprint_cnf.json: {e}")
         
-=======
-    if not blueprint_build_manager or not environment_manager:
-        raise HTTPException(status_code=503, detail="Required managers not initialized")
-    
-    try:
->>>>>>> 57d478a3
         # Get environment configuration
         env_config_data = environment_manager.get_environment_config(request.environment)
         if not env_config_data.get('success'):
@@ -773,12 +741,8 @@
             filename,
             request.environment,
             DeploymentAction.ACTIVATE,
-<<<<<<< HEAD
             env_config,
             namespace
-=======
-            env_config
->>>>>>> 57d478a3
         )
         
         return result.dict()
@@ -825,7 +789,6 @@
 
     try:
         while True:
-<<<<<<< HEAD
             # Keep connection alive with less frequent updates
             await asyncio.sleep(30)  # Only send updates every 30 seconds
 
@@ -842,23 +805,6 @@
             except Exception as e:
                 logger.debug(f"Error sending ping: {e}")
                 break
-=======
-            # Keep connection alive and send periodic updates
-            await asyncio.sleep(5)
-
-            # Send periodic file tree refresh if enabled
-            if blueprint_file_manager and blueprint_file_manager.root_path:
-                try:
-                    file_tree = await blueprint_file_manager.get_file_tree()
-                    update_data = {
-                        "type": "file_tree_update",
-                        "timestamp": datetime.now().isoformat(),
-                        "files": [f.dict() for f in file_tree]
-                    }
-                    await websocket.send_text(json.dumps(update_data))
-                except Exception as e:
-                    logger.debug(f"Error sending file tree update: {e}")
->>>>>>> 57d478a3
 
     except WebSocketDisconnect:
         blueprint_websocket_connections.remove(websocket)
