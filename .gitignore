--- conflicted
+++ resolved
@@ -82,201 +82,9 @@
 # Environment files
 *.env
 *.env.*
-<<<<<<< HEAD
--e 
-# Environment files
-*.env
-*.env.*
--e 
-# Environment files
-*.env
-*.env.*
--e 
-# Environment files
-*.env
-*.env.*
--e 
-# Environment files
-*.env
-*.env.*
--e 
-# Environment files
-*.env
-*.env.*
--e 
-# Environment files
-*.env
-*.env.*
--e 
-# Environment files
-*.env
-*.env.*
--e 
-# Environment files
-*.env
-*.env.*
-frontend/node_modules/.cache/default-development/5.pack
-frontend/node_modules/.cache/default-development/11.pack
-frontend/node_modules/.cache/default-development/4.pack
--e 
-# Environment files
-*.env
-*.env.*
--e 
-# Environment files
-*.env
-*.env.*
--e 
-# Environment files
-*.env
-*.env.*
--e 
-# Environment files
-*.env
-*.env.*
--e 
-# Environment files
-*.env
-*.env.*
--e 
-# Environment files
-*.env
-*.env.*
--e 
-# Environment files
-*.env
-*.env.*
--e 
-# Environment files
-*.env
-*.env.*
--e 
-# Environment files
-*.env
-*.env.*
--e 
-# Environment files
-*.env
-*.env.*
--e 
-# Environment files
-*.env
-*.env.*
--e 
-# Environment files
-*.env
-*.env.*
--e 
-# Environment files
-*.env
-*.env.*
--e 
-# Environment files
-*.env
-*.env.*
--e 
-# Environment files
-*.env
-*.env.*
--e 
-# Environment files
-*.env
-*.env.*
--e 
-# Environment files
-*.env
-*.env.*
--e 
-# Environment files
-*.env
-*.env.*
--e 
-# Environment files
-*.env
-*.env.*
--e 
-# Environment files
-*.env
-*.env.*
-frontend/node_modules/.cache/default-development/10.pack
--e 
-# Environment files
-*.env
-*.env.*
--e 
-# Environment files
-*.env
-*.env.*
--e 
-# Environment files
-*.env
-*.env.*
--e 
-# Environment files
-*.env
-*.env.*
-frontend/node_modules/.cache/default-development/15.pack
--e 
-# Environment files
-*.env
-*.env.*
-frontend/node_modules/.cache/default-development/14.pack
--e 
-# Environment files
-*.env
-*.env.*
--e 
-# Environment files
-*.env
-*.env.*
-frontend/node_modules/.cache/default-development/16.pack
--e 
-# Environment files
-*.env
-*.env.*
--e 
-# Environment files
-*.env
-*.env.*
-frontend/node_modules/.cache/default-development/3.pack
--e 
-# Environment files
-*.env
-*.env.*
--e 
-# Environment files
-*.env
-*.env.*
-frontend/node_modules/.cache/default-development/6.pack
--e 
-# Environment files
-*.env
-*.env.*
--e 
-# Environment files
-*.env
-*.env.*
--e 
-# Environment files
-*.env
-*.env.*
--e 
-# Environment files
-*.env
-*.env.*
--e 
-# Environment files
-*.env
-*.env.*
--e 
-# Environment files
-*.env
-*.env.*
-=======
 
 
 frontend/node_modules/.cache/
 
 backend/config/.protobuf_cache
-backend/config/proto/eadp
->>>>>>> 1a502fc8
+backend/config/proto/eadp