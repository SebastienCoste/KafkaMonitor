--- conflicted
+++ resolved
@@ -82,303 +82,7 @@
 # Environment files
 *.env
 *.env.*
-<<<<<<< HEAD
--e 
-# Environment files
-*.env
-*.env.*
--e 
-# Environment files
-*.env
-*.env.*
--e 
-# Environment files
-*.env
-*.env.*
--e 
-# Environment files
-*.env
-*.env.*
--e 
-# Environment files
-*.env
-*.env.*
--e 
-# Environment files
-*.env
-*.env.*
--e 
-# Environment files
-*.env
-*.env.*
--e 
-# Environment files
-*.env
-*.env.*
-frontend/node_modules/.cache/default-development/5.pack
-frontend/node_modules/.cache/default-development/11.pack
-frontend/node_modules/.cache/default-development/4.pack
--e 
-# Environment files
-*.env
-*.env.*
--e 
-# Environment files
-*.env
-*.env.*
--e 
-# Environment files
-*.env
-*.env.*
--e 
-# Environment files
-*.env
-*.env.*
--e 
-# Environment files
-*.env
-*.env.*
--e 
-# Environment files
-*.env
-*.env.*
--e 
-# Environment files
-*.env
-*.env.*
--e 
-# Environment files
-*.env
-*.env.*
--e 
-# Environment files
-*.env
-*.env.*
--e 
-# Environment files
-*.env
-*.env.*
--e 
-# Environment files
-*.env
-*.env.*
--e 
-# Environment files
-*.env
-*.env.*
--e 
-# Environment files
-*.env
-*.env.*
--e 
-# Environment files
-*.env
-*.env.*
--e 
-# Environment files
-*.env
-*.env.*
--e 
-# Environment files
-*.env
-*.env.*
--e 
-# Environment files
-*.env
-*.env.*
--e 
-# Environment files
-*.env
-*.env.*
--e 
-# Environment files
-*.env
-*.env.*
--e 
-# Environment files
-*.env
-*.env.*
-frontend/node_modules/.cache/default-development/10.pack
--e 
-# Environment files
-*.env
-*.env.*
--e 
-# Environment files
-*.env
-*.env.*
--e 
-# Environment files
-*.env
-*.env.*
--e 
-# Environment files
-*.env
-*.env.*
-frontend/node_modules/.cache/default-development/15.pack
--e 
-# Environment files
-*.env
-*.env.*
-frontend/node_modules/.cache/default-development/14.pack
--e 
-# Environment files
-*.env
-*.env.*
--e 
-# Environment files
-*.env
-*.env.*
-frontend/node_modules/.cache/default-development/16.pack
--e 
-# Environment files
-*.env
-*.env.*
--e 
-# Environment files
-*.env
-*.env.*
-frontend/node_modules/.cache/default-development/3.pack
--e 
-# Environment files
-*.env
-*.env.*
--e 
-# Environment files
-*.env
-*.env.*
-frontend/node_modules/.cache/default-development/6.pack
--e 
-# Environment files
-*.env
-*.env.*
--e 
-# Environment files
-*.env
-*.env.*
--e 
-# Environment files
-*.env
-*.env.*
--e 
-# Environment files
-*.env
-*.env.*
--e 
-# Environment files
-*.env
-*.env.*
--e 
-# Environment files
-*.env
-*.env.*
--e 
-# Environment files
-*.env
-*.env.*
--e 
-# Environment files
-*.env
-*.env.*
-=======
-
 
 frontend/node_modules/.cache/
 
 backend/config/.protobuf_cache
-backend/config/proto/eadp
->>>>>>> 3c957d430905432a2f609b20ae26b9b80390252d
--e 
-# Environment files
-*.env
-*.env.*
--e 
-# Environment files
-*.env
-*.env.*
-frontend/node_modules/.cache/default-development/4.pack_
--e 
-# Environment files
-*.env
-*.env.*
--e 
-# Environment files
-*.env
-*.env.*
--e 
-# Environment files
-*.env
-*.env.*
-frontend/node_modules/.cache/default-development/2.pack
-frontend/node_modules/.cache/default-development/7.pack
--e 
-# Environment files
-*.env
-*.env.*
-frontend/node_modules/.cache/default-development/0.pack
--e 
-# Environment files
-*.env
-*.env.*
-frontend/node_modules/.cache/default-development/1.pack
--e 
-# Environment files
-*.env
-*.env.*
--e 
-# Environment files
-*.env
-*.env.*
--e 
-# Environment files
-*.env
-*.env.*
--e 
-# Environment files
-*.env
-*.env.*
-frontend/node_modules/.cache/default-development/2.pack_
--e 
-# Environment files
-*.env
-*.env.*
--e 
-# Environment files
-*.env
-*.env.*
--e 
-# Environment files
-*.env
-*.env.*
--e 
-# Environment files
-*.env
-*.env.*
--e 
-# Environment files
-*.env
-*.env.*
--e 
-# Environment files
-*.env
-<<<<<<< HEAD
-*.env.*
--e 
-# Environment files
-*.env
-*.env.*
--e 
-# Environment files
-*.env
-*.env.*
--e 
-# Environment files
-*.env
-*.env.*
-frontend/node_modules/.cache/default-development/5.pack_
-frontend/node_modules/.cache/default-development/9.pack_
-frontend/node_modules/.cache/default-development/9.pack
-frontend/node_modules/.cache/default-development/12.pack_
-=======
-*.env.*
->>>>>>> 57d478a3
