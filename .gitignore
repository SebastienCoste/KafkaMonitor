# See https://help.github.com/articles/ignoring-files/ for more about ignoring files.

# IDE and editors
.idea/
.vscode/

# Dependencies
node_modules/
/node_modules
/.pnp
.pnp.js
.yarn/install-state.gz
.yarn/*
!.yarn/patches
!.yarn/plugins
!.yarn/releases
!.yarn/versions

# Testing
/coverage

# Next.js
/.next/
/out/
next-env.d.ts
*.tsbuildinfo

# Production builds
/build
dist/
dist

# Environment files (comprehensive coverage)

*token.json*
*credentials.json*

# Logs and debug files
npm-debug.log*
yarn-debug.log*
yarn-error.log*
.pnpm-debug.log*
dump.rdb

# System files
.DS_Store
*.pem

# Python
__pycache__/
*pyc*
venv/
.venv/

# Development tools
chainlit.md
.chainlit
.ipynb_checkpoints/
.ac

# Deployment
.vercel

# Data and databases
agenthub/agents/youtube/db

# Archive files and large assets
**/*.zip
**/*.tar.gz
**/*.tar
**/*.tgz
*.pack
*.deb
*.dylib

# Build caches
.cache/

# Mobile development
android-sdk/ frontend/node_modules/.cache/default-development/0.pack
frontend/node_modules/.cache/default-development/0.pack
-e 
# Environment files
*.env
*.env.*
<<<<<<< HEAD
-e 
# Environment files
*.env
*.env.*
-e 
# Environment files
*.env
*.env.*
-e 
# Environment files
*.env
*.env.*
-e 
# Environment files
*.env
*.env.*
-e 
# Environment files
*.env
*.env.*
-e 
# Environment files
*.env
*.env.*
-e 
# Environment files
*.env
*.env.*
-e 
# Environment files
*.env
*.env.*
frontend/node_modules/.cache/default-development/5.pack
frontend/node_modules/.cache/default-development/11.pack
frontend/node_modules/.cache/default-development/4.pack
-e 
# Environment files
*.env
*.env.*
-e 
# Environment files
*.env
*.env.*
-e 
# Environment files
*.env
*.env.*
-e 
# Environment files
*.env
*.env.*
-e 
# Environment files
*.env
*.env.*
-e 
# Environment files
*.env
*.env.*
-e 
# Environment files
*.env
*.env.*
-e 
# Environment files
*.env
*.env.*
-e 
# Environment files
*.env
*.env.*
-e 
# Environment files
*.env
*.env.*
=======

backend/config/proto/validate/
backend/config/proto/eadp/
backend/config/proto/google/
backend/config/.protobuf_cache/
>>>>>>> 298bf0c1
<|MERGE_RESOLUTION|>--- conflicted
+++ resolved
@@ -83,86 +83,9 @@
 # Environment files
 *.env
 *.env.*
-<<<<<<< HEAD
--e 
-# Environment files
-*.env
-*.env.*
--e 
-# Environment files
-*.env
-*.env.*
--e 
-# Environment files
-*.env
-*.env.*
--e 
-# Environment files
-*.env
-*.env.*
--e 
-# Environment files
-*.env
-*.env.*
--e 
-# Environment files
-*.env
-*.env.*
--e 
-# Environment files
-*.env
-*.env.*
--e 
-# Environment files
-*.env
-*.env.*
-frontend/node_modules/.cache/default-development/5.pack
-frontend/node_modules/.cache/default-development/11.pack
-frontend/node_modules/.cache/default-development/4.pack
--e 
-# Environment files
-*.env
-*.env.*
--e 
-# Environment files
-*.env
-*.env.*
--e 
-# Environment files
-*.env
-*.env.*
--e 
-# Environment files
-*.env
-*.env.*
--e 
-# Environment files
-*.env
-*.env.*
--e 
-# Environment files
-*.env
-*.env.*
--e 
-# Environment files
-*.env
-*.env.*
--e 
-# Environment files
-*.env
-*.env.*
--e 
-# Environment files
-*.env
-*.env.*
--e 
-# Environment files
-*.env
-*.env.*
-=======
+
 
 backend/config/proto/validate/
 backend/config/proto/eadp/
 backend/config/proto/google/
-backend/config/.protobuf_cache/
->>>>>>> 298bf0c1
+backend/config/.protobuf_cache/